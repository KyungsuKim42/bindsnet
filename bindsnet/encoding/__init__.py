--- conflicted
+++ resolved
@@ -2,15 +2,7 @@
 import numpy as np
 from typing import Optional, Union, Iterable, Iterator
 
-<<<<<<< HEAD
-
 def single(datum: torch.Tensor, time: int, dt: float = 1.0, sparsity: float = 0.3, **kwargs) -> torch.Tensor:
-=======
-#TODO remove np uses and replace them with pytorch functions.
-def single(datum: torch.Tensor, time: int = None, dt:float = 1.0,
-           sparsity: float = 0.2, max_prob:float = None) -> torch.Tensor:
-    # language=rst
->>>>>>> 89563814
     # language=rst
     """
     Generates timing based single-spike encoding. Spike occurs earlier if the
@@ -23,11 +15,7 @@
     :param sparsity: Sparsity of the input representation. 0 for no spike and 1 for all spike.
     :return: Tensor of shape ``[time, n_1, ..., n_k]``.
     """
-<<<<<<< HEAD
-    time = int(time / dt)
-=======
-    timestep = int(time/dt)
->>>>>>> 89563814
+    time = int(time / dt)
     shape = list(datum.shape)
     datum = np.copy(datum)
     quantile = np.quantile(datum,1-sparsity)
@@ -63,7 +51,6 @@
     :param float max_prob: Maximum probability of spike per Bernoulli trial.
     """
     # Setting kwargs.
-<<<<<<< HEAD
     max_prob = kwargs.get('max_prob', 1.0)
 
     assert 0 <= max_prob <= 1, 'Maximum firing probability must be in range [0, 1]'
@@ -74,15 +61,6 @@
 
     if time is not None:
         time = int(time / dt)
-
-=======
-    rate = kwargs.get('rate', 1.0)
-    dt = kwargs.get('dt', 1.0)
-    shape, size = datum.shape, datum.numel()
-    datum = datum.view(-1)
-    time = int(time / dt)
-    max_prob = min(rate * (dt/1000.0), 1.0)
->>>>>>> 89563814
     # Normalize inputs and rescale (spike probability proportional to normalized intensity).
     if datum.max() > 1.0:
         datum /= datum.max()
