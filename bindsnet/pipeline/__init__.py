import sys
import torch
import numpy as np
import matplotlib.pyplot as plt

from .feedback           import *
from ..analysis.plotting import *
from ..encoding          import bernoulli

plt.ion()

class Pipeline:
	'''
	Allows for the abstraction of the interaction between spiking neural network, environment (or dataset), and encoding of inputs into spike trains.
	'''
	def __init__(self, network, environment, encoding=bernoulli, feedback=no_feedback, **kwargs):
		'''
		Initializes the pipeline.
		
		Inputs:
		
			| :code:`network` (:code:`bindsnet.Network`): Arbitrary network object.
			| :code:`environment` (:code:`bindsnet.Environment`): Arbitrary environment.
			| :code:`encoding` (:code:`function`): Function to encode observations into spike trains.
			| :code:`feedback` (:code:`function`): Function to convert network outputs into environment inputs.
			| :code:`kwargs`:
			
				| :code:`plot` (:code:`bool`): Plot monitor variables.
				| :code:`render` (:code:`bool`): Show the environment.
				| :code:`plot_interval` (:code:`int`): Interval to update plots.
				| :code:`time` (:code:`int`): Time input is presented for to the network.
				| :code:`history` (:code:`int`): Number of observations to keep track of.
				| :code:`delta` (:code:`int`): Step size to save observations in history. 
				| :code:`output` (:code:`str`): String name of the layer from which to take output from.
		'''
		self.network = network
		self.env = environment
		self.encoding = encoding
		self.feedback = feedback
		
		self.iteration = 0
		self.ims_s, self.axes_s = None, None
		self.ims_v, self.axes_v = None, None
		
		# Setting kwargs.
		if 'time' in kwargs:
			self.time = kwargs['time']
		else:
			self.time = 1
		
		if 'render' in kwargs:
			self.render = kwargs['render']
		else:
			self.render = False
		
		if 'history' in kwargs and 'delta' in kwargs:
			self.delta = kwargs['delta']
			self.history_index = 0
			self.history = {i : torch.Tensor() for i in range(0, kwargs['history']*self.delta, self.delta)}
		else:
			self.history_index = 0
			self.history = {}
			self.delta = 1
		
		if 'plot' in kwargs:
			self.plot = kwargs['plot']
		else:
			self.plot = False
		
		if 'plot_interval' in kwargs:
			self.plot_interval = kwargs['plot_interval']
		else:
			self.plot_interval = 100
		
		if 'output' in kwargs:
			self.output = kwargs['output']
		else:
			self.output = None
			
		if self.plot:
			self.layers_to_plot = [layer for layer in self.network.layers]
			self.spike_record = {layer : torch.ByteTensor() for layer in self.layers_to_plot}
			self.set_spike_data()
			self.plot_data()

		self.first = True
		self.print_interval = 100
		
	def set_spike_data(self):
		self.spike_record = {layer: self.network.monitors['%s_spikes' % layer].get('s') for layer in self.layer_to_plot}

	def set_voltage_data(self):
		self.voltage_record = {layer : self.network.monitors['%s_voltages' % layer].get('v') for layer in set(self.layer_to_plot) - {'X'}}

<<<<<<< HEAD
	def print_iterations(self):
		if self.iteration % self.print_interval == 0:
			print ('Iteration: %d'%self.iteration)

=======
>>>>>>> 2b199959
	def step(self):
		'''
		Run an iteration of the pipeline.
		'''
<<<<<<< HEAD
		# Temporary printing
		self.print_iterations()
		
=======
>>>>>>> 2b199959
		# Render game.
		if self.render:
			self.env.render()
		
		# Choose action based on readout neuron spiking
		action = self.feedback(self, output=self.output)
		
		# Run a step of the environment.
		self.obs, self.reward, self.done, info = self.env.step(action)

		# Store frame of history and encode the inputs
		if len(self.history) > 0:
			self.update_history()
			self.update_index()
			
		# Encode the observation using given encoder function
		if 'max_prob' in self.env.__dict__:
			self.encoded = self.encoding(self.obs, time=self.time, max_prob=self.env.max_prob)
		else:
			self.encoded = self.encoding(self.obs, time=self.time)
<<<<<<< HEAD
			
=======
		
>>>>>>> 2b199959
		# Run the network on the spike train-encoded inputs.
		self.network.run(inpts={'X' : self.encoded}, time=self.time)
		
		# Plot relevant data
		if self.plot and (self.iteration % self.plot_interval == 0):
			self.plot_data()
			
			if len(self.history) > 0 and not self.iteration < len(self.history) * self.delta:  
				pass
			
		self.iteration += 1

	def plot_obs(self):
		'''
		Plot the processed observation after difference against history
		'''
		if self.first:
			self.fig = plt.figure()
			axes = self.fig.add_subplot(111)
			self.im = axes.imshow(self.obs.numpy().reshape(self.env.obs_shape), cmap='gray')
			self.first = False
		else:
			self.im.set_data(self.obs.numpy().reshape(self.env.obs_shape))
			
	def plot_data(self):
		'''
		Plot desired variables.
		'''
		# Set latest data
		self.set_spike_data()
		self.set_voltage_data()
		
		# Initialize plots
		if self.ims_s is None and self.axes_s is None and self.ims_v is None and self.axes_v is None:
			self.ims_s, self.axes_s = plot_spikes(self.spike_record)
			self.ims_v, self.axes_v = plot_voltages(self.voltage_record)
		else: 
			# Update the plots dynamically
			self.ims_s, self.axes_s = plot_spikes(self.spike_record, ims=self.ims_s, axes=self.axes_s)
			self.ims_v, self.axes_v = plot_voltages(self.voltage_record, ims=self.ims_v, axes=self.axes_v)
		
		plt.pause(1e-8)

	def update_history(self):
		'''
		Updates the observations inside history by performing subtraction from 
		most recent observation and the sum of previous observations.
		
		If there are not enough observations to take a difference from, simply 
		store the observation without any subtraction.
		'''
		# Recording initial observations
		if self.iteration < len(self.history) * self.delta:
			# Store observation based on delta value
			if self.iteration % self.delta == 0:
				self.history[self.history_index] = self.obs
		else:
			# Take difference between stored frames and current frame
			temp = torch.clamp(self.obs - sum(self.history.values()), 0, 1)
							
			# Store observation based on delta value.
			if self.iteration % self.delta == 0:
				self.history[self.history_index] = self.obs
				
			self.obs = temp
				
	def update_index(self):
		'''
		Updates the index to keep track of history.
		
		For example: history = 4, delta = 3 will produce self.history = {0, 3, 6, 9}
						  and self.history_index will be updated according to self.delta
						  and will wrap around the history dictionary.
		'''
		if self.iteration % self.delta == 0:
			if self.history_index != max(self.history.keys()):
				self.history_index += self.delta
			# Wrap around the history
			else:
				self.history_index %= max(self.history.keys())	
					
	def normalize(self, source, target, norm):
		'''
		Normalize a connection in the pipeline's :code:`Network`.
		
		Inputs:
		
			:code:`source` (:code:`str`): Name of the pre-connection population.
			:code:`source` (:code:`str`): Name of the post-connection population.
			:code:`norm` (:code:`float`): Normalization constant of the connection weights.
		'''
		self.network.connections[(source, target)].normalize(norm)
	
	def _reset(self):
		'''
		Reset the pipeline.
		'''
		self.env.reset()
		self.network._reset()
		self.iteration = 0
		self.history = self.history = {i: torch.Tensor() for i in self.history}<|MERGE_RESOLUTION|>--- conflicted
+++ resolved
@@ -78,8 +78,8 @@
 			self.output = None
 			
 		if self.plot:
-			self.layers_to_plot = [layer for layer in self.network.layers]
-			self.spike_record = {layer : torch.ByteTensor() for layer in self.layers_to_plot}
+			self.layer_to_plot = [layer for layer in kwargs['layer']]
+			self.spike_record = {layer : torch.ByteTensor() for layer in self.layer_to_plot}
 			self.set_spike_data()
 			self.plot_data()
 
@@ -92,23 +92,17 @@
 	def set_voltage_data(self):
 		self.voltage_record = {layer : self.network.monitors['%s_voltages' % layer].get('v') for layer in set(self.layer_to_plot) - {'X'}}
 
-<<<<<<< HEAD
 	def print_iterations(self):
 		if self.iteration % self.print_interval == 0:
 			print ('Iteration: %d'%self.iteration)
 
-=======
->>>>>>> 2b199959
 	def step(self):
 		'''
 		Run an iteration of the pipeline.
 		'''
-<<<<<<< HEAD
 		# Temporary printing
 		self.print_iterations()
 		
-=======
->>>>>>> 2b199959
 		# Render game.
 		if self.render:
 			self.env.render()
@@ -129,11 +123,7 @@
 			self.encoded = self.encoding(self.obs, time=self.time, max_prob=self.env.max_prob)
 		else:
 			self.encoded = self.encoding(self.obs, time=self.time)
-<<<<<<< HEAD
-			
-=======
-		
->>>>>>> 2b199959
+		
 		# Run the network on the spike train-encoded inputs.
 		self.network.run(inpts={'X' : self.encoded}, time=self.time)
 		
@@ -142,7 +132,7 @@
 			self.plot_data()
 			
 			if len(self.history) > 0 and not self.iteration < len(self.history) * self.delta:  
-				pass
+				self.plot_obs()
 			
 		self.iteration += 1
 
