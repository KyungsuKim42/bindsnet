--- conflicted
+++ resolved
@@ -312,8 +312,6 @@
         super().reset_()
         self.v = self.reset * torch.ones(self.shape)  # Neuron voltages.
         self.refrac_count = torch.zeros(self.shape)   # Refractory period counters.
-
-<<<<<<< HEAD
 
 class BPLIFNodes(Nodes):
     # language=rst
@@ -429,8 +427,6 @@
         self.spike_count = torch.zeros(self.shape)
         self.delta = torch.zeros(self.shape)
 
-=======
->>>>>>> 18ba1d1f
 class LIFNodes(Nodes):
     # language=rst
     """
