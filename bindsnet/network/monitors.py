import os
import torch
import numpy as np

from abc import ABC, abstractmethod
from typing import Union, Optional, Iterable, Dict

from .nodes import Nodes
from .topology import AbstractConnection


class AbstractMonitor(ABC):
    # language=rst
    """
    Abstract base class for state variable monitors.
    """

    @abstractmethod
    def __init__(self):
        # language=rst
        """
        Abstract method stub for monitor constructor.
        """
        super().__init__()

    @abstractmethod
    def get(self):
        # language=rst
        """
        Abstract method stub for retrieving monitored state recording.
        :return: State variable recording.
        """
        pass

    @abstractmethod
    def record(self):
        # language=rst
        """
        Abstract method stub for recording monitored state variables.
        """
        pass

    @abstractmethod
    def reset_(self):
        # language=rst
        """
        Abstract method stub for resetting monitored state recording.
        """
        pass


class Monitor(AbstractMonitor):
    # language=rst
    """
    Records state variables of interest.
    """
    def __init__(self, obj: Union[Nodes, AbstractConnection],
            state_vars: Iterable[str], time: Optional[int]=None, device=None,
            batch=False):
        # language=rst
        """
        Constructs a ``Monitor`` object.

        :param obj: An object to record state variables from during network simulation.
        :param state_vars: Iterable of strings indicating names of state variables to record.
        :param time: If not ``None``, pre-allocate memory for state variable recording.
        :param device: Which device to use.
        :param batch: If batch-learning enabled or not. If True, then only
            record the first sample from the batch.
        """
        super().__init__()

        self.obj = obj
        self.state_vars = state_vars
        self.time = time
        self.device = device
        self.batch = batch

        # If no simulation time is specified, specify 0-dimensional recordings.
        if self.time is None:
            self.recording = {v: torch.tensor([], dtype=self.obj.__dict__[v].dtype) for v in self.state_vars}

        # If simulation time is specified, pre-allocate recordings in memory for speed.
        else:
<<<<<<< HEAD
            self.recording = self.recording = {
                v: torch.zeros(
                    *self.obj.__dict__[v].size(), self.time, dtype=self.obj.__dict__[v].dtype
                ) for v in self.state_vars
            }

=======
            self.recording = {var: torch.zeros(*self.obj.__dict__[var].size(),
                self.time, device=self.device) for var in self.state_vars}
>>>>>>> 89563814
    def get(self, var: str) -> torch.Tensor:
        # language=rst
        """
        Return recording to user.

        :param var: State variable recording to return.
        :return: Tensor of shape ``[n_1, ..., n_k, time]``, where ``[n_1, ..., n_k]`` is the shape of the recorded
                 state variable.
        """
        return self.recording[var]

    def record(self) -> None:
        # language=rst
        """
        Appends the current value of the recorded state variables to the recording.
        """
        if self.time is None:
            for v in self.state_vars:
<<<<<<< HEAD
                data = self.obj.__dict__[v].unsqueeze(-1)
                self.recording[v] = torch.cat([self.recording[v].type(data.type()), data], -1)
        else:
            for v in self.state_vars:
                # Remove the oldest data and concatenate new data
                data = self.obj.__dict__[v].unsqueeze(-1)
                self.recording[v] = torch.cat([self.recording[v][..., 1:].type(data.type()), data], -1)
=======
                if batch:
                    data = self.obj.__dict__[v][0].unsqueeze(-1).float()
                else:
                    data = self.obj.__dict__[v].unsqueeze(-1).float()
                self.recording[v] = torch.cat([self.recording[v], data], -1)
            self.record_length += 1
        else:
            for v in self.state_vars:
                if batch:
                    data = self.obj.__dict__[v][0].unsqueeze(-1).float()
                else:
                    data = self.obj.__dict__[v].unsqueeze(-1).float()
                if self.time is None or self.record_length==self.time:

                else:
                    self.recording[v] = torch.cat([self.recording[v][...,1:], data], -1)
>>>>>>> 89563814

    def reset_(self) -> None:
        # language=rst
        """
        Resets recordings to empty ``torch.Tensor``s.
        """

        # If no simulation time is specified, specify 0-dimensional recordings.
        if self.time is None:
            self.recording = {v: torch.tensor([], dtype=self.obj.__dict__[v].dtype) for v in self.state_vars}

        # If simulation time is specified, pre-allocate recordings in memory for speed.
        else:
            self.recording = self.recording = {
                v: torch.zeros(
                    *self.obj.__dict__[v].size(), self.time, dtype=self.obj.__dict__[v].dtype
                ) for v in self.state_vars
            }


class NetworkMonitor(AbstractMonitor):
    # language=rst
    """
    Record state variables of all layers and connections.
    """
    def __init__(self, network: 'Network', layers: Optional[Iterable[str]]=None,
                 connections: Optional[Iterable[str]]=None, state_vars: Optional[Iterable[str]]=None,
                 time: Optional[int]=None):
        # language=rst
        """
        Constructs a ``NetworkMonitor`` object.

        :param network: Network to record state variables from.
        :param layers: Layers to record state variables from.
        :param connections: Connections to record state variables from.
        :param state_vars: List of strings indicating names of state variables to record.
        :param time: If not ``None``, pre-allocate memory for state variable recording.
        """
        super().__init__()

        self.network = network
        self.layers = layers if layers is not None else list(self.network.layers.keys())
        self.connections = connections if connections is not None else list(self.network.connections.keys())
        self.state_vars = state_vars if state_vars is not None else ('v', 's', 'w')
        self.time = time

        if self.time is not None:
            self.i = 0

        # Initialize empty recording.
        self.recording = {k : {} for k in self.layers + self.connections}

        # If no simulation time is specified, specify 0-dimensional recordings.
        if self.time is None:
            for v in self.state_vars:
                for l in self.layers:
                    if v in self.network.layers[l].__dict__:
                        self.recording[l][v] = torch.Tensor()

                for c in self.connections:
                    if v in self.network.connections[c].__dict__:
                        self.recording[c][v] = torch.Tensor()

        # If simulation time is specified, pre-allocate recordings in memory for speed.
        else:
            for v in self.state_vars:
                for l in self.layers:
                    if v in self.network.layers[l].__dict__:
                        self.recording[l][v] = torch.zeros(*self.network.layers[l].__dict__[v].size(), self.time)

                for c in self.connections:
                    if v in self.network.connections[c].__dict__:
                        self.recording[c][v] = torch.zeros(*self.network.connections[c].__dict__[v].size(), self.time)

    def get(self) -> Dict[str, Dict[str, Union[Nodes, AbstractConnection]]]:
        # language=rst
        """
        Return entire recording to user.

        :return: Dictionary of dictionary of all layers' and connections' recorded state variables.
        """
        return self.recording

    def record(self) -> None:
        # language=rst
        """
        Appends the current value of the recorded state variables to the recording.
        """
        if self.time is None:
            for v in self.state_vars:
                for l in self.layers:
                    if v in self.network.layers[l].__dict__:
                        data = self.network.layers[l].__dict__[v].unsqueeze(-1).float()
                        self.recording[l][v] = torch.cat([self.recording[l][v], data], -1)

                for c in self.connections:
                    if v in self.network.connections[c].__dict__:
                        data = self.network.connections[c].__dict__[v].unsqueeze(-1)
                        self.recording[c][v] = torch.cat([self.recording[c][v],  data], -1)

        else:
            for v in self.state_vars:
                for l in self.layers:
                    if v in self.network.layers[l].__dict__:
                        data = self.network.layers[l].__dict__[v].float()
                        self.recording[l][v][..., self.i % self.time] = data

                for c in self.connections:
                    if v in self.network.connections[c].__dict__:
                        data = self.network.connections[c].__dict__[v]
                        self.recording[c][v][..., self.i % self.time] = data

            self.i += 1

    def save(self, path: str, fmt: str='npz') -> None:
        # language=rst
        """
        Write the recording dictionary out to file.

        :param path: The directory to which to write the monitor's recording.
        :param fmt: Type of file to write to disk. One of ``"pickle"`` or ``"npz"``.
        """
        if not os.path.exists(os.path.dirname(path)):
            os.makedirs(os.path.dirname(path))

        if fmt == 'npz':
            # Build a list of arrays to write to disk.
            arrays = {}
            for o in self.recording:
                if type(o) == tuple:
                    arrays.update({'_'.join(['-'.join(o), v]): self.recording[o][v] for v in self.recording[o]})
                elif type(o) == str:
                    arrays.update({'_'.join([o, v]): self.recording[o][v] for v in self.recording[o]})

            np.savez_compressed(path, **arrays)

        elif fmt == 'pickle':
            with open(path, 'wb') as f:
                torch.save(self.recording, f)

    def reset_(self) -> None:
        # language=rst
        """
        Resets recordings to empty ``torch.Tensors``.
        """
        # Reset to empty recordings
        self.recording = {k: {} for k in self.layers + self.connections}

        if self.time is not None:
            self.i = 0

        # If no simulation time is specified, specify 0-dimensional recordings.
        if self.time is None:
            for v in self.state_vars:
                for l in self.layers:
                    if v in self.network.layers[l].__dict__:
                        self.recording[l][v] = torch.Tensor()

                for c in self.connections:
                    if v in self.network.connections[c].__dict__:
                        self.recording[c][v] = torch.Tensor()

        # If simulation time is specified, pre-allocate recordings in memory for speed.
        else:
            for v in self.state_vars:
                for l in self.layers:
                    if v in self.network.layers[l].__dict__:
                        self.recording[l][v] = torch.zeros(self.network.layers[l].n, self.time)

                for c in self.connections:
                    if v in self.network.connections[c].__dict__:
                        self.recording[c][v] = torch.zeros(*self.network.connections[c].w.size(), self.time)<|MERGE_RESOLUTION|>--- conflicted
+++ resolved
@@ -82,17 +82,12 @@
 
         # If simulation time is specified, pre-allocate recordings in memory for speed.
         else:
-<<<<<<< HEAD
             self.recording = self.recording = {
                 v: torch.zeros(
                     *self.obj.__dict__[v].size(), self.time, dtype=self.obj.__dict__[v].dtype
                 ) for v in self.state_vars
             }
 
-=======
-            self.recording = {var: torch.zeros(*self.obj.__dict__[var].size(),
-                self.time, device=self.device) for var in self.state_vars}
->>>>>>> 89563814
     def get(self, var: str) -> torch.Tensor:
         # language=rst
         """
@@ -111,15 +106,6 @@
         """
         if self.time is None:
             for v in self.state_vars:
-<<<<<<< HEAD
-                data = self.obj.__dict__[v].unsqueeze(-1)
-                self.recording[v] = torch.cat([self.recording[v].type(data.type()), data], -1)
-        else:
-            for v in self.state_vars:
-                # Remove the oldest data and concatenate new data
-                data = self.obj.__dict__[v].unsqueeze(-1)
-                self.recording[v] = torch.cat([self.recording[v][..., 1:].type(data.type()), data], -1)
-=======
                 if batch:
                     data = self.obj.__dict__[v][0].unsqueeze(-1).float()
                 else:
@@ -136,7 +122,6 @@
 
                 else:
                     self.recording[v] = torch.cat([self.recording[v][...,1:], data], -1)
->>>>>>> 89563814
 
     def reset_(self) -> None:
         # language=rst
