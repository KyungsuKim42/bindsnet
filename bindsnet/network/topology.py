--- conflicted
+++ resolved
@@ -15,15 +15,8 @@
     Abstract base method for connections between ``Nodes``.
     """
 
-<<<<<<< HEAD
     def __init__(self, source: Nodes, target: Nodes, nu: Optional[Union[float, Sequence[float]]] = None,
                  weight_decay: float = 0.0, **kwargs) -> None:
-=======
-    def __init__(self, source: Nodes, target: Nodes,
-                 nu: Optional[Union[float, Sequence[float]]] = None,
-                  weight_decay: float = 0.0, dt: float = 1.0, device=None,
-                  **kwargs) -> None:
->>>>>>> 89563814
         # language=rst
         """
         Constructor for abstract base class for connection objects.
