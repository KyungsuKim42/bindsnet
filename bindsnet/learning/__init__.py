--- conflicted
+++ resolved
@@ -497,17 +497,7 @@
             )
 
         self.e_trace = torch.zeros(self.source.n, self.target.n)
-<<<<<<< HEAD
         self.tc_e_trace = kwargs.get('tc_e_trace', 5e-2)
-=======
-        self.tc_e_trace = 10.0
-        self.p_plus = torch.zeros(self.source.n)
-        self.tc_plus = 20.0
-        self.p_minus = torch.zeros(self.target.n)
-        self.tc_minus = 20.0
-
-        self.dt = self.connection.dt
->>>>>>> 89563814
 
     def _connection_update(self, **kwargs) -> None:
         # language=rst
@@ -533,7 +523,6 @@
         a_minus = kwargs.get('a_minus', -1)
 
         # Get P^+ and P^- values (function of firing traces).
-<<<<<<< HEAD
         self.p_plus = a_plus * source_x
         self.p_minus = a_minus * target_x
 
@@ -544,14 +533,6 @@
 
         # Compute weight update.
         self.connection.w += self.nu[0] * reward * self.e_trace
-=======
-        self.p_plus = self.p_plus * np.exp(-self.dt / self.tc_plus) + a_plus * source_s
-        self.p_minus = self.p_minus * np.exp(-self.dt / self.tc_minus) + a_minus * target_s
-
-        # Calculate value of eligibility trace.
-        self.e_trace = self.e_trace * np.exp(-self.dt / self.tc_e_trace) +\
-            torch.ger(self.p_plus, target_s) + torch.ger(source_s, self.p_minus)
->>>>>>> 89563814
 
     def _conv2d_connection_update(self, **kwargs) -> None:
         # language=rst
@@ -585,13 +566,8 @@
         s_target = self.target.s.permute(1, 2, 3, 0).view(out_channels, -1).float()
 
         # Get P^+ and P^- values (function of firing traces).
-<<<<<<< HEAD
         self.p_plus = a_plus * x_source
         self.p_minus = a_minus * x_target
-=======
-        self.p_plus = self.p_plus * np.exp(-self.dt / self.tc_plus) + a_plus * s_source
-        self.p_minus = self.p_minus * np.exp(-self.dt / self.tc_minus) + a_minus * s_target
->>>>>>> 89563814
 
         # Post-synaptic and pre-synaptic updates.
         post = (self.p_plus @ s_target.t()).view(self.connection.w.size())
