import os
import sys
import gym
import torch
import numpy as np
import matplotlib.pyplot as plt
from abc import ABC, abstractmethod

from ..datasets.preprocess import *
from ..encoding            import *
from ..datasets            import *


class Games(ABC):
	'''
	Abstract base class for OpenAI gym environments.
	'''
	def __init__(self):
		'''
		Abstract constructor for the Games class.
		'''
		super().__init__()
	
	@abstractmethod
	def reset(self):
		'''
		Wrapper around the OpenAI Gym environment :code:`reset()` function.
		'''
		pass
	
	@abstractmethod
	def step(self, a):
		'''
		Wrapper around the OpenAI Gym environment :code:`step()` function.
		
		Inputs:
		
			:code:`a` (:code:`int`): Action to enact on environment.
		'''
		pass
	
	@abstractmethod
	def render(self):
		'''
		Wrapper around the OpenAI Gym environment :code:`render()` function.
		'''
		pass
	
	@abstractmethod
	def close(self):
		'''
		Wrapper around the OpenAI Gym environment :code:`close()` function.
		'''
		self.env.close()

	@abstractmethod
	def preprocess(self):
		'''
		Pre-processing steps for every observation.
		'''
		pass


class DatasetEnvironment(ABC):
	'''
	Abstract base class for dataset environment wrappers.
	'''
	def __init__(self):
		'''
		Abstract constructor for the DatasetEnvironment class.
		'''
		super().__init__()
	
	@abstractmethod
	def reset(self):
		'''
		Wrapper around the OpenAI Gym environment :code:`reset()` function.
		'''
		pass
<<<<<<< HEAD

=======
	
	@abstractmethod
	def step(self, a):
		'''
		Wrapper around the OpenAI Gym environment :code:`step()` function.
		
		Inputs:
		
			:code:`a` (:code:`int`): Action to enact on environment.
		'''
		pass
	
>>>>>>> 2b199959
	@abstractmethod
	def close(self):
		'''
		Wrapper around the OpenAI Gym environment :code:`close()` function.
		'''
		self.env.close()

	@abstractmethod
	def preprocess(self):
		'''
		Pre-processing steps for every observation.
		'''
		pass


class MNISTEnv(DatasetEnvironment):
	'''
	A wrapper around the :code:`MNIST` dataset object to pass to the :code:`Pipeline` object.
	'''
	def __init__(self, train=True, time=350, intensity=0.25, data_path=os.path.join('..', '..', 'data', 'MNIST')):
		'''
		Initializes the environment wrapper around the MNIST dataset.
		
		Inputs:
		
			| :code:`train` (:code:`bool`): Whether to use train or test dataset.
			| :code:`time` (:code:`time`): Length of spike train per example.
			| :code:`intensity` (:code:`intensity`): Raw data is multiplied by this value.
			| :code:`data_path` (:code:`str`): Whether to put or look for the MNIST data.
		'''
		super(MNISTEnv).__init__()
		
		self.train = train
		self.time = time
		self.intensity = intensity
		
		if train:
			self.data, self.labels = MNIST(data_path).get_train()
			self.label_loader = iter(self.labels)
		else:
			self.data, self.labels = MNIST(data_path).get_test()
			self.label_loader = iter(self.labels)
		
		self.env = iter(self.data)
	
	def step(self, a=None):
		'''
		Dummy function for OpenAI Gym environment's :code:`step()` function.
		
		Inputs:
		
			| :code:`a` (:code:`None`): There is no interaction of the network with the MNIST dataset.

		Returns:

			| :code:`obs` (:code:`torch.Tensor`): Observation from the environment (spike train-encoded MNIST digit).
			| :code:`reward` (:code:`float`): Fixed to :code:`0`.
			| :code:`done` (:code:`bool`): Fixed to :code:`False`.
			| :code:`info` (:code:`dict`): Contains label of MNIST digit.
		'''
		try:
			# Attempt to fetch the next observation.
			self.obs = next(self.env)
		except StopIteration:
			# If out of samples, reload data and label generators.
			self.env = iter(data)
			self.label_loader = iter(self.labels)
			self.obs = next(self.env)
		
		# Preprocess observation.
		self.preprocess()
		
		# Info dictionary contains label of MNIST digit.
		info = {'label' : next(self.label_loader)}
		
		return self.obs, 0, False, info
	
	def reset(self):
		'''
		Dummy function for OpenAI Gym environment's :code:`reset()` function.
		'''
		# Reload data and label generators.
		self.env = iter(self.data)
		self.label_loader = iter(self.labels)
	
	def render(self):
		'''
		Dummy function for OpenAI Gym environment's :code:`render()` function.
		'''
		pass

	def close(self):
		'''
		Dummy function for OpenAI Gym environment's :code:`close()` function.
		'''
		pass
	
	def preprocess(self):
		'''
		Preprocessing step for a state specific to Space Invaders.

		Inputs:

			| (:code:`numpy.array`): Observation from the environment.

		Returns:

			| (:code:`torch.Tensor`): Pre-processed observation.
		'''
		self.obs = self.obs.view(784)
		self.obs *= self.intensity


class SpaceInvaders(Games):
	'''
	A wrapper around the :code:`SpaceInvaders-v0` OpenAI gym environment.
	'''
	def __init__(self, max_prob=0.25, diffs=True):
		'''
		Initializes the OpenAI Gym Space Invaders environment wrapper.

		Inputs:

			| :code:`max_prob` (:code:`float`): Specifies the maximum Bernoulli spiking probability.
			| :code:`diffs` (:code:`bool`): Whether to record previous frame and take differences.
		'''
		super().__init__()

		self.max_prob = max_prob
		self.env = gym.make('SpaceInvaders-v0')
		self.diffs = diffs
		self.action_space = self.env.action_space

	def step(self, a):
		'''
		Wrapper around the OpenAI Gym environment :code:`step()` function.

		Inputs:

			| :code:`a` (:code:`int`): Action to take in SpaceInvaders environment.

		Returns:

			| :code:`obs` (:code:`torch.Tensor`): Observation from the environment.
			| :code:`reward` (:code:`float`): Reward signal from the environment.
			| :code:`done` (:code:`bool`): Indicates whether the simulation has finished.
			| :code:`info` (:code:`dict`): Current information about the environment.
		'''
		# No action selected corresponds to no-op.
		if a is None:
			a = 0
		
		# Call gym's environment step function.
		self.obs, self.reward, done, info = self.env.step(a)
		self.preprocess()

		# Return converted observations and other information.
		return self.obs, self.reward, done, info

	def reset(self):
		'''
		Wrapper around the OpenAI Gym environment :code:`reset()` function.

		Returns:

			| :code:`obs` (:code:`torch.Tensor`): Observation from the environment.
		'''
		# Call gym's environment reset function.
		self.obs = self.env.reset()
		self.preprocess()
		
		return(self.obs)

	def render(self):
		'''
		Wrapper around the OpenAI Gym environment :code:`render()` function.
		'''
		self.env.render()

	def close(self):
		'''
		Wrapper around the OpenAI Gym environment :code:`close()` function.
		'''
		self.env.close()

	def preprocess(self):
		'''
		Preprocessing step for an observation from the Space Invaders environment.
		'''
		self.obs = subsample(gray_scale(self.obs), 84, 110)
		self.obs = self.obs[26:104, :]
		self.obs = binary_image(self.obs)
		self.obs = np.reshape(self.obs, (78, 84, 1))
<<<<<<< HEAD
		self.obs_shape = (78, 84)
		self.obs = torch.from_numpy(self.obs).view(-1).float()
		
=======
		self.obs = torch.from_numpy(self.obs).view(-1).float()

>>>>>>> 2b199959

class CartPole(Games):
	'''
	A wrapper around the :code:`CartPole-v0` OpenAI gym environment.
	'''
	def __init__(self, max_prob=0.5):
		'''
		Initializes the OpenAI Gym Space Invaders environment wrapper.

		Inputs:

			| :code:`max_prob` (:code:`float`): Specifies the maximum Bernoulli trial spiking probability.
		'''
		super().__init__()

		self.max_prob = max_prob
		self.env = gym.make('CartPole-v0')

	def step(self, a):
		'''
		Wrapper around the OpenAI Gym environment :code:`step()` function.

		Inputs:

			| :code:`a` (:code:`int`): Action to take in the cartpole environment.

		Returns:

			| (:code:`torch.Tensor`): Observation from the environment.
			| (:code:`float`): Reward signal from the environment.
			| (:code:`bool`): Indicates whether the simulation has finished.
			| (:code:`dict`): Current information about the environment.
		'''
		# Call gym's environment step function.
		obs, reward, done, info = self.env.step(a)

		# Encoding into positive values.
		obs = np.array([obs[0] + 2.4,
						-min(obs[1], 0),
						max(obs[1], 0),
						obs[2] + 41.8,
						-min(obs[3], 0),
						max(obs[3], 0)])

		# Convert to torch.Tensor, and then to Bernoulli-distributed spikes.
<<<<<<< HEAD
		obs = torch.from_numpy(obs).view(1, -1).float()
=======
		obs = torch.from_numpy(obs).view(-1).float()
>>>>>>> 2b199959

		# Return converted observations and other information.
		return obs, reward, done, info

	def reset(self):
		'''
		Wrapper around the OpenAI Gym environment :code:`reset()` function.

		Returns:

			| (:code:`torch.Tensor`): Observation from the environment.
		'''
		# Call gym's environment reset function.
		obs = self.env.reset()

		# Encoding into positive values.
		obs = np.array([obs[0] + 2.4,
						-min(obs[1], 0),
						max(obs[1], 0),
						obs[2] + 41.8,
						-min(obs[3], 0),
						max(obs[3], 0)])

		# Convert to torch.Tensor, and
		# convert to Bernoulli-distributed spikes.
<<<<<<< HEAD
		obs = torch.from_numpy(obs).view(1, -1).float()
=======
		obs = torch.from_numpy(obs).view(-1).float()
>>>>>>> 2b199959

		# Return converted observations.
		return obs

	def preprocess(self):
		pass

	def render(self):
		'''
		Wrapper around the OpenAI Gym environment :code:`render()` function.
		'''
		self.env.render()

	def close(self):
		'''
		Wrapper around the OpenAI Gym environment :code:`close()` function.
		'''
		self.env.close()<|MERGE_RESOLUTION|>--- conflicted
+++ resolved
@@ -77,9 +77,6 @@
 		Wrapper around the OpenAI Gym environment :code:`reset()` function.
 		'''
 		pass
-<<<<<<< HEAD
-
-=======
 	
 	@abstractmethod
 	def step(self, a):
@@ -92,7 +89,6 @@
 		'''
 		pass
 	
->>>>>>> 2b199959
 	@abstractmethod
 	def close(self):
 		'''
@@ -286,15 +282,9 @@
 		self.obs = self.obs[26:104, :]
 		self.obs = binary_image(self.obs)
 		self.obs = np.reshape(self.obs, (78, 84, 1))
-<<<<<<< HEAD
 		self.obs_shape = (78, 84)
 		self.obs = torch.from_numpy(self.obs).view(-1).float()
 		
-=======
-		self.obs = torch.from_numpy(self.obs).view(-1).float()
-
->>>>>>> 2b199959
-
 class CartPole(Games):
 	'''
 	A wrapper around the :code:`CartPole-v0` OpenAI gym environment.
@@ -339,11 +329,7 @@
 						max(obs[3], 0)])
 
 		# Convert to torch.Tensor, and then to Bernoulli-distributed spikes.
-<<<<<<< HEAD
-		obs = torch.from_numpy(obs).view(1, -1).float()
-=======
 		obs = torch.from_numpy(obs).view(-1).float()
->>>>>>> 2b199959
 
 		# Return converted observations and other information.
 		return obs, reward, done, info
@@ -369,11 +355,7 @@
 
 		# Convert to torch.Tensor, and
 		# convert to Bernoulli-distributed spikes.
-<<<<<<< HEAD
-		obs = torch.from_numpy(obs).view(1, -1).float()
-=======
 		obs = torch.from_numpy(obs).view(-1).float()
->>>>>>> 2b199959
 
 		# Return converted observations.
 		return obs
